--- conflicted
+++ resolved
@@ -72,11 +72,8 @@
     PlaybackPageListener {
     private val playbackModel: PlaybackViewModel by activityViewModels()
     private val detailModel: DetailViewModel by activityViewModels()
-<<<<<<< HEAD
     private val queueModel: QueueViewModel by activityViewModels()
-=======
     private val listModel: ListViewModel by activityViewModels()
->>>>>>> 6d342325
     private var equalizerLauncher: ActivityResultLauncher<Intent>? = null
     private var coverAdapter: PlaybackPagerAdapter? = null
 
