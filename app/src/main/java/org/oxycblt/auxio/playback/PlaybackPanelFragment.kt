--- conflicted
+++ resolved
@@ -68,11 +68,7 @@
     ViewBindingFragment<FragmentPlaybackPanelBinding>(),
     Toolbar.OnMenuItemClickListener,
     StyledSeekBar.Listener,
-<<<<<<< HEAD
     SwipeCoverView.OnSwipeListener {
-=======
-    PlaybackPagerAdapter.Listener {
->>>>>>> cd42c773
     private val playbackModel: PlaybackViewModel by activityViewModels()
     private val detailModel: DetailViewModel by activityViewModels()
     private val queueModel: QueueViewModel by activityViewModels()
@@ -179,25 +175,12 @@
         playbackModel.seekTo(positionDs)
     }
 
-<<<<<<< HEAD
     override fun onSwipePrevious() {
         playbackModel.prev()
     }
 
     override fun onSwipeNext() {
         playbackModel.next()
-=======
-    private fun updateQueue(queue: List<Song>) {
-        coverAdapter?.update(queue, UpdateInstructions.Replace(0))
-    }
-
-    private fun updateQueuePosition(position: Int) {
-        val pager = requireBinding().playbackCoverPager
-        val distance = abs(pager.currentItem - position)
-        if (distance != 0) {
-            pager.setCurrentItem(position, distance == 1)
-        }
->>>>>>> cd42c773
     }
 
     private fun updateSong(song: Song?) {
