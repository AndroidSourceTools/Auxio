/*
 * Copyright (c) 2023 Auxio Project
 * Sort.kt is part of Auxio.
 *
 * This program is free software: you can redistribute it and/or modify
 * it under the terms of the GNU General Public License as published by
 * the Free Software Foundation, either version 3 of the License, or
 * (at your option) any later version.
 *
 * This program is distributed in the hope that it will be useful,
 * but WITHOUT ANY WARRANTY; without even the implied warranty of
 * MERCHANTABILITY or FITNESS FOR A PARTICULAR PURPOSE.  See the
 * GNU General Public License for more details.
 *
 * You should have received a copy of the GNU General Public License
 * along with this program.  If not, see <https://www.gnu.org/licenses/>.
 */
 
package org.oxycblt.auxio.list.sort

import org.oxycblt.auxio.IntegerTable
import org.oxycblt.auxio.R
import org.oxycblt.auxio.list.sort.Sort.Direction
import org.oxycblt.auxio.list.sort.Sort.Mode
import org.oxycblt.auxio.music.Album
import org.oxycblt.auxio.music.Artist
import org.oxycblt.auxio.music.Genre
import org.oxycblt.auxio.music.Playlist
import org.oxycblt.auxio.music.Song
<<<<<<< HEAD
import org.oxycblt.auxio.music.info.Date
import org.oxycblt.auxio.music.info.Disc
import kotlin.math.max
=======
>>>>>>> 6e07b3fc

/**
 * A sorting method.
 *
 * This can be used not only to sort items, but also represent a sorting mode within the UI.
 *
 * @param mode A [Mode] dictating how to sort the list.
 * @param direction The [Direction] to sort in.
 * @author Alexander Capehart (OxygenCobalt)
 */
data class Sort(val mode: Mode, val direction: Direction) {
    /**
     * Sort a list of [Song]s.
     *
     * @param songs The list of [Song]s.
     * @return A new list of [Song]s sorted by this [Sort]'s configuration.
     */
    fun songs(songs: Collection<Song>): List<Song> {
        val mutable = songs.toMutableList()
        mode.sortSongs(mutable, direction)
        return mutable
    }

    /**
     * Sort a list of [Album]s.
     *
     * @param albums The list of [Album]s.
     * @return A new list of [Album]s sorted by this [Sort]'s configuration.
     */
    fun albums(albums: Collection<Album>): List<Album> {
        val mutable = albums.toMutableList()
        mode.sortAlbums(mutable, direction)
        return mutable
    }

    /**
     * Sort a list of [Artist]s.
     *
     * @param artists The list of [Artist]s.
     * @return A new list of [Artist]s sorted by this [Sort]'s configuration.
     */
    fun artists(artists: Collection<Artist>): List<Artist> {
        val mutable = artists.toMutableList()
        mode.sortArtists(mutable, direction)
        return mutable
    }

    /**
     * Sort a list of [Genre]s.
     *
     * @param genres The list of [Genre]s.
     * @return A new list of [Genre]s sorted by this [Sort]'s configuration.
     */
    fun genres(genres: Collection<Genre>): List<Genre> {
        val mutable = genres.toMutableList()
        mode.sortGenres(mutable, direction)
        return mutable
    }

    /**
     * Sort a list of [Playlist]s.
     *
     * @param playlists The list of [Playlist]s.
     * @return A new list of [Playlist]s sorted by this [Sort]'s configuration
     */
    fun playlists(playlists: Collection<Playlist>): List<Playlist> {
        val mutable = playlists.toMutableList()
        mode.sortPlaylists(mutable, direction)
        return mutable
    }

    /**
     * The integer representation of this instance.
     *
     * @see fromIntCode
     */
    val intCode: Int
        // Sort's integer representation is formatted as AMMMM, where A is a bitflag
        // representing if the sort is in ascending or descending order, and M is the
        // integer representation of the sort mode.
        get() =
            mode.intCode.shl(1) or
                when (direction) {
                    Direction.ASCENDING -> 1
                    Direction.DESCENDING -> 0
                }

    sealed interface Mode {
        val intCode: Int
        val stringRes: Int

        fun sortSongs(songs: MutableList<Song>, direction: Direction) {
            throw NotImplementedError("Sorting songs is not supported for this mode")
        }

        fun sortAlbums(albums: MutableList<Album>, direction: Direction) {
            throw NotImplementedError("Sorting albums is not supported for this mode")
        }

        fun sortArtists(artists: MutableList<Artist>, direction: Direction) {
            throw NotImplementedError("Sorting artists is not supported for this mode")
        }

        fun sortGenres(genres: MutableList<Genre>, direction: Direction) {
            throw NotImplementedError("Sorting genres is not supported for this mode")
        }

        fun sortPlaylists(playlists: MutableList<Playlist>, direction: Direction) {
            throw NotImplementedError("Sorting playlists is not supported for this mode")
        }

        data object ByName : Mode {
            override val intCode = IntegerTable.SORT_BY_NAME
            override val stringRes = R.string.lbl_name

            override fun sortSongs(songs: MutableList<Song>, direction: Direction) {
                when (direction) {
                    Direction.ASCENDING -> songs.sortBy { it.name }
                    Direction.DESCENDING -> songs.sortByDescending { it.name }
                }
            }

            override fun sortAlbums(albums: MutableList<Album>, direction: Direction) {
                when (direction) {
                    Direction.ASCENDING -> albums.sortBy { it.name }
                    Direction.DESCENDING -> albums.sortByDescending { it.name }
                }
            }

            override fun sortArtists(artists: MutableList<Artist>, direction: Direction) {
                when (direction) {
                    Direction.ASCENDING -> artists.sortBy { it.name }
                    Direction.DESCENDING -> artists.sortByDescending { it.name }
                }
            }

            override fun sortGenres(genres: MutableList<Genre>, direction: Direction) {
                when (direction) {
                    Direction.ASCENDING -> genres.sortBy { it.name }
                    Direction.DESCENDING -> genres.sortByDescending { it.name }
                }
            }

            override fun sortPlaylists(playlists: MutableList<Playlist>, direction: Direction) {
                when (direction) {
                    Direction.ASCENDING -> playlists.sortBy { it.name }
                    Direction.DESCENDING -> playlists.sortByDescending { it.name }
                }
            }
        }

        data object ByAlbum : Mode {
            override val intCode = IntegerTable.SORT_BY_ALBUM
            override val stringRes = R.string.lbl_album

            override fun sortSongs(songs: MutableList<Song>, direction: Direction) {
                songs.sortBy { it.name }
                songs.sortBy { it.track }
                songs.sortBy { it.disc }
                when (direction) {
                    Direction.ASCENDING -> songs.sortBy { it.album.name }
                    Direction.DESCENDING -> songs.sortByDescending { it.album.name }
                }
            }
        }

        data object ByArtist : Mode {
            override val intCode = IntegerTable.SORT_BY_ARTIST
            override val stringRes = R.string.lbl_artist

            override fun sortSongs(songs: MutableList<Song>, direction: Direction) {
                songs.sortBy { it.name }
                songs.sortBy { it.track }
                songs.sortBy { it.disc }
                songs.sortBy { it.album.name }
                songs.sortByDescending { it.album.dates }
                when (direction) {
                    Direction.ASCENDING -> songs.sortBy { it.artists.firstOrNull()?.name }
                    Direction.DESCENDING ->
                        songs.sortByDescending { it.artists.firstOrNull()?.name }
                }
            }

            override fun sortAlbums(albums: MutableList<Album>, direction: Direction) {
                albums.sortBy { it.name }
                albums.sortByDescending { it.dates }
                when (direction) {
                    Direction.ASCENDING -> albums.sortBy { it.artists.firstOrNull()?.name }
                    Direction.DESCENDING ->
                        albums.sortByDescending { it.artists.firstOrNull()?.name }
                }
            }
        }

        data object ByDate : Mode {
<<<<<<< HEAD
            override val intCode: Int
                get() = IntegerTable.SORT_BY_YEAR

            override val stringRes: Int
                get() = R.string.lbl_date

            override fun getSongComparator(direction: Direction): Comparator<Song> =
                MultiComparator(
                    compareByDynamic(direction, NullableComparator.DATE) { it.date },
                    compareByDescending(BasicComparator.ALBUM) { it.album },
                    compareBy(NullableComparator.DISC) { it.disc },
                    compareBy(NullableComparator.INT) { it.track },
                    compareBy(BasicComparator.SONG))

            override fun getAlbumComparator(direction: Direction): Comparator<Album> =
                MultiComparator(
                    compareByDynamic(direction, NullableComparator.DATE_RANGE) { it.dates },
                    compareBy(BasicComparator.ALBUM))
=======
            override val intCode = IntegerTable.SORT_BY_YEAR
            override val stringRes = R.string.lbl_date

            override fun sortSongs(songs: MutableList<Song>, direction: Direction) {
                songs.sortBy { it.name }
                songs.sortBy { it.track }
                songs.sortBy { it.disc }
                songs.sortByDescending { it.album.name }
                when (direction) {
                    Direction.ASCENDING -> songs.sortBy { it.album.dates }
                    Direction.DESCENDING -> songs.sortByDescending { it.album.dates }
                }
            }

            override fun sortAlbums(albums: MutableList<Album>, direction: Direction) {
                albums.sortBy { it.name }
                when (direction) {
                    Direction.ASCENDING -> albums.sortBy { it.dates }
                    Direction.DESCENDING -> albums.sortByDescending { it.dates }
                }
            }
>>>>>>> 6e07b3fc
        }

        data object ByDuration : Mode {
            override val intCode = IntegerTable.SORT_BY_DURATION
            override val stringRes = R.string.lbl_duration

            override fun sortSongs(songs: MutableList<Song>, direction: Direction) {
                songs.sortBy { it.name }
                when (direction) {
                    Direction.ASCENDING -> songs.sortBy { it.durationMs }
                    Direction.DESCENDING -> songs.sortByDescending { it.durationMs }
                }
            }

            override fun sortAlbums(albums: MutableList<Album>, direction: Direction) {
                albums.sortBy { it.name }
                when (direction) {
                    Direction.ASCENDING -> albums.sortBy { it.durationMs }
                    Direction.DESCENDING -> albums.sortByDescending { it.durationMs }
                }
            }

            override fun sortArtists(artists: MutableList<Artist>, direction: Direction) {
                artists.sortBy { it.name }
                when (direction) {
                    Direction.ASCENDING -> artists.sortBy { it.durationMs }
                    Direction.DESCENDING -> artists.sortByDescending { it.durationMs }
                }
            }

            override fun sortGenres(genres: MutableList<Genre>, direction: Direction) {
                genres.sortBy { it.name }
                when (direction) {
                    Direction.ASCENDING -> genres.sortBy { it.durationMs }
                    Direction.DESCENDING -> genres.sortByDescending { it.durationMs }
                }
            }

            override fun sortPlaylists(playlists: MutableList<Playlist>, direction: Direction) {
                playlists.sortBy { it.name }
                when (direction) {
                    Direction.ASCENDING -> playlists.sortBy { it.durationMs }
                    Direction.DESCENDING -> playlists.sortByDescending { it.durationMs }
                }
            }
        }

        data object ByCount : Mode {
            override val intCode = IntegerTable.SORT_BY_COUNT
            override val stringRes = R.string.lbl_song_count

            override fun sortAlbums(albums: MutableList<Album>, direction: Direction) {
                albums.sortBy { it.name }
                when (direction) {
                    Direction.ASCENDING -> albums.sortBy { it.songs.size }
                    Direction.DESCENDING -> albums.sortByDescending { it.songs.size }
                }
            }

            override fun sortArtists(artists: MutableList<Artist>, direction: Direction) {
                artists.sortBy { it.name }
                when (direction) {
                    Direction.ASCENDING -> artists.sortBy { it.songs.size }
                    Direction.DESCENDING -> artists.sortByDescending { it.songs.size }
                }
            }

            override fun sortGenres(genres: MutableList<Genre>, direction: Direction) {
                genres.sortBy { it.name }
                when (direction) {
                    Direction.ASCENDING -> genres.sortBy { it.songs.size }
                    Direction.DESCENDING -> genres.sortByDescending { it.songs.size }
                }
            }

            override fun sortPlaylists(playlists: MutableList<Playlist>, direction: Direction) {
                playlists.sortBy { it.name }
                when (direction) {
                    Direction.ASCENDING -> playlists.sortBy { it.songs.size }
                    Direction.DESCENDING -> playlists.sortByDescending { it.songs.size }
                }
            }
        }

        data object ByDisc : Mode {
            override val intCode = IntegerTable.SORT_BY_DISC
            override val stringRes = R.string.lbl_disc

            override fun sortSongs(songs: MutableList<Song>, direction: Direction) {
                songs.sortBy { it.name }
                songs.sortBy { it.track }
                when (direction) {
                    Direction.ASCENDING -> songs.sortBy { it.disc }
                    Direction.DESCENDING -> songs.sortByDescending { it.disc }
                }
            }
        }

        data object ByTrack : Mode {
            override val intCode = IntegerTable.SORT_BY_TRACK
            override val stringRes = R.string.lbl_track

            override fun sortSongs(songs: MutableList<Song>, direction: Direction) {
                songs.sortBy { it.name }
                when (direction) {
                    Direction.ASCENDING -> songs.sortBy { it.track }
                    Direction.DESCENDING -> songs.sortByDescending { it.track }
                }
                songs.sortBy { it.disc }
            }
        }

        data object ByDateAdded : Mode {
            override val intCode = IntegerTable.SORT_BY_DATE_ADDED
            override val stringRes = R.string.lbl_date_added

            override fun sortSongs(songs: MutableList<Song>, direction: Direction) {
                songs.sortBy { it.name }
                when (direction) {
                    Direction.ASCENDING -> songs.sortBy { it.dateAdded }
                    Direction.DESCENDING -> songs.sortByDescending { it.dateAdded }
                }
            }

            override fun sortAlbums(albums: MutableList<Album>, direction: Direction) {
                albums.sortBy { it.name }
                when (direction) {
                    Direction.ASCENDING -> albums.sortBy { it.dateAdded }
                    Direction.DESCENDING -> albums.sortByDescending { it.dateAdded }
                }
            }
        }

        companion object {
            fun fromIntCode(intCode: Int): Mode? =
                when (intCode) {
                    ByName.intCode -> ByName
                    ByArtist.intCode -> ByArtist
                    ByAlbum.intCode -> ByAlbum
                    ByDate.intCode -> ByDate
                    ByDuration.intCode -> ByDuration
                    ByCount.intCode -> ByCount
                    ByDisc.intCode -> ByDisc
                    ByTrack.intCode -> ByTrack
                    ByDateAdded.intCode -> ByDateAdded
                    else -> null
                }
        }
    }

    /** The direction to sort items in. */
    enum class Direction {
        ASCENDING,
        DESCENDING
    }

    companion object {
        /**
         * Convert a [Sort] integer representation into an instance.
         *
         * @param intCode An integer representation of a [Sort]
         * @return The corresponding [Sort], or null if the [Sort] is invalid.
         * @see intCode
         */
        fun fromIntCode(intCode: Int): Sort? {
            // Sort's integer representation is formatted as AMMMM, where A is a bitflag
            // representing on if the mode is ascending or descending, and M is the integer
            // representation of the sort mode.
            val direction = if ((intCode and 1) == 1) Direction.ASCENDING else Direction.DESCENDING
            val mode = Mode.fromIntCode(intCode.shr(1)) ?: return null
            return Sort(mode, direction)
        }
    }
<<<<<<< HEAD
}

/**
 * Utility function to create a [Comparator] in a dynamic way determined by [direction].
 *
 * @param direction The [Sort.Direction] to sort in.
 * @see compareBy
 * @see compareByDescending
 */
private inline fun <T : Music, K : Comparable<K>> compareByDynamic(
    direction: Sort.Direction,
    crossinline selector: (T) -> K
) =
    when (direction) {
        Sort.Direction.ASCENDING -> compareBy(selector)
        Sort.Direction.DESCENDING -> compareByDescending(selector)
    }

/**
 * Utility function to create a [Comparator] in a dynamic way determined by [direction]
 *
 * @param direction The [Sort.Direction] to sort in.
 * @param comparator A [Comparator] to wrap.
 * @return A new [Comparator] with the specified configuration.
 * @see compareBy
 * @see compareByDescending
 */
private fun <T : Music> compareByDynamic(
    direction: Sort.Direction,
    comparator: Comparator<in T>
): Comparator<T> = compareByDynamic(direction, comparator) { it }

/**
 * Utility function to create a [Comparator] a dynamic way determined by [direction]
 *
 * @param direction The [Sort.Direction] to sort in.
 * @param comparator A [Comparator] to wrap.
 * @param selector Called to obtain a specific attribute to sort by.
 * @return A new [Comparator] with the specified configuration.
 * @see compareBy
 * @see compareByDescending
 */
private inline fun <T : Music, K> compareByDynamic(
    direction: Sort.Direction,
    comparator: Comparator<in K>,
    crossinline selector: (T) -> K
) =
    when (direction) {
        Sort.Direction.ASCENDING -> compareBy(comparator, selector)
        Sort.Direction.DESCENDING -> compareByDescending(comparator, selector)
    }

/**
 * Utility function to create a [Comparator] that sorts in ascending order based on the given
 * [Comparator], with a selector based on the item itself.
 *
 * @param comparator The [Comparator] to wrap.
 * @return A new [Comparator] with the specified configuration.
 * @see compareBy
 */
private fun <T : Music> compareBy(comparator: Comparator<T>): Comparator<T> =
    compareBy(comparator) { it }

/**
 * A [Comparator] that chains several other [Comparator]s together to form one comparison.
 *
 * @param comparators The [Comparator]s to chain. These will be iterated through in order during a
 *   comparison, with the first non-equal result becoming the result.
 */
private class MultiComparator<T>(vararg comparators: Comparator<T>) : Comparator<T> {
    private val _comparators = comparators

    override fun compare(a: T?, b: T?): Int {
        for (comparator in _comparators) {
            val result = comparator.compare(a, b)
            if (result != 0) {
                return result
            }
        }

        return 0
    }
}

/**
 * Wraps a [Comparator], extending it to compare two lists.
 *
 * @param inner The [Comparator] to use.
 */
private class ListComparator<T>(private val inner: Comparator<T>) : Comparator<List<T>> {
    override fun compare(a: List<T>, b: List<T>): Int {
        for (i in 0 until max(a.size, b.size)) {
            val ai = a.getOrNull(i)
            val bi = b.getOrNull(i)
            when {
                ai != null && bi != null -> {
                    val result = inner.compare(ai, bi)
                    if (result != 0) {
                        return result
                    }
                }
                ai == null && bi != null -> return -1 // a < b
                ai == null && bi == null -> return 0 // a = b
                else -> return 1 // a < b
            }
        }

        return 0
    }

    companion object {
        /** A re-usable configured for [Artist]s.. */
        val ARTISTS: Comparator<List<Artist>> = ListComparator(BasicComparator.ARTIST)
    }
}

/**
 * A [Comparator] that compares abstract [Music] values. Internally, this is similar to
 * [NullableComparator], however comparing [Music.name] instead of [Comparable].
 *
 * @see NullableComparator
 * @see Music.name
 */
private class BasicComparator<T : Music> private constructor() : Comparator<T> {
    override fun compare(a: T, b: T) = a.name.compareTo(b.name)

    companion object {
        /** A re-usable instance configured for [Song]s. */
        val SONG: Comparator<Song> = BasicComparator()
        /** A re-usable instance configured for [Album]s. */
        val ALBUM: Comparator<Album> = BasicComparator()
        /** A re-usable instance configured for [Artist]s. */
        val ARTIST: Comparator<Artist> = BasicComparator()
        /** A re-usable instance configured for [Genre]s. */
        val GENRE: Comparator<Genre> = BasicComparator()
        /** A re-usable instance configured for [Playlist]s. */
        val PLAYLIST: Comparator<Playlist> = BasicComparator()
    }
}

/**
 * A [Comparator] that compares two possibly null values. Values will be considered lesser if they
 * are null, and greater if they are non-null.
 */
private class NullableComparator<T : Comparable<T>> private constructor() : Comparator<T?> {
    override fun compare(a: T?, b: T?) =
        when {
            a != null && b != null -> a.compareTo(b)
            a == null && b != null -> -1 // a < b
            a == null && b == null -> 0 // a = b
            else -> 1 // a < b
        }

    companion object {
        /** A re-usable instance configured for [Int]s. */
        val INT = NullableComparator<Int>()
        /** A re-usable instance configured for [Long]s. */
        val LONG = NullableComparator<Long>()
        /** A re-usable instance configured for [Disc]s */
        val DISC = NullableComparator<Disc>()
        /** A re-usable instance configured for [Date.Range]s. */
        val DATE_RANGE = NullableComparator<Date.Range>()

        /** A re-usable instance configured for [Date]s. */
        val DATE = NullableComparator<Date>()
    }
=======
>>>>>>> 6e07b3fc
}<|MERGE_RESOLUTION|>--- conflicted
+++ resolved
@@ -20,19 +20,11 @@
 
 import org.oxycblt.auxio.IntegerTable
 import org.oxycblt.auxio.R
-import org.oxycblt.auxio.list.sort.Sort.Direction
-import org.oxycblt.auxio.list.sort.Sort.Mode
 import org.oxycblt.auxio.music.Album
 import org.oxycblt.auxio.music.Artist
 import org.oxycblt.auxio.music.Genre
 import org.oxycblt.auxio.music.Playlist
 import org.oxycblt.auxio.music.Song
-<<<<<<< HEAD
-import org.oxycblt.auxio.music.info.Date
-import org.oxycblt.auxio.music.info.Disc
-import kotlin.math.max
-=======
->>>>>>> 6e07b3fc
 
 /**
  * A sorting method.
@@ -228,26 +220,6 @@
         }
 
         data object ByDate : Mode {
-<<<<<<< HEAD
-            override val intCode: Int
-                get() = IntegerTable.SORT_BY_YEAR
-
-            override val stringRes: Int
-                get() = R.string.lbl_date
-
-            override fun getSongComparator(direction: Direction): Comparator<Song> =
-                MultiComparator(
-                    compareByDynamic(direction, NullableComparator.DATE) { it.date },
-                    compareByDescending(BasicComparator.ALBUM) { it.album },
-                    compareBy(NullableComparator.DISC) { it.disc },
-                    compareBy(NullableComparator.INT) { it.track },
-                    compareBy(BasicComparator.SONG))
-
-            override fun getAlbumComparator(direction: Direction): Comparator<Album> =
-                MultiComparator(
-                    compareByDynamic(direction, NullableComparator.DATE_RANGE) { it.dates },
-                    compareBy(BasicComparator.ALBUM))
-=======
             override val intCode = IntegerTable.SORT_BY_YEAR
             override val stringRes = R.string.lbl_date
 
@@ -269,7 +241,6 @@
                     Direction.DESCENDING -> albums.sortByDescending { it.dates }
                 }
             }
->>>>>>> 6e07b3fc
         }
 
         data object ByDuration : Mode {
@@ -443,173 +414,4 @@
             return Sort(mode, direction)
         }
     }
-<<<<<<< HEAD
-}
-
-/**
- * Utility function to create a [Comparator] in a dynamic way determined by [direction].
- *
- * @param direction The [Sort.Direction] to sort in.
- * @see compareBy
- * @see compareByDescending
- */
-private inline fun <T : Music, K : Comparable<K>> compareByDynamic(
-    direction: Sort.Direction,
-    crossinline selector: (T) -> K
-) =
-    when (direction) {
-        Sort.Direction.ASCENDING -> compareBy(selector)
-        Sort.Direction.DESCENDING -> compareByDescending(selector)
-    }
-
-/**
- * Utility function to create a [Comparator] in a dynamic way determined by [direction]
- *
- * @param direction The [Sort.Direction] to sort in.
- * @param comparator A [Comparator] to wrap.
- * @return A new [Comparator] with the specified configuration.
- * @see compareBy
- * @see compareByDescending
- */
-private fun <T : Music> compareByDynamic(
-    direction: Sort.Direction,
-    comparator: Comparator<in T>
-): Comparator<T> = compareByDynamic(direction, comparator) { it }
-
-/**
- * Utility function to create a [Comparator] a dynamic way determined by [direction]
- *
- * @param direction The [Sort.Direction] to sort in.
- * @param comparator A [Comparator] to wrap.
- * @param selector Called to obtain a specific attribute to sort by.
- * @return A new [Comparator] with the specified configuration.
- * @see compareBy
- * @see compareByDescending
- */
-private inline fun <T : Music, K> compareByDynamic(
-    direction: Sort.Direction,
-    comparator: Comparator<in K>,
-    crossinline selector: (T) -> K
-) =
-    when (direction) {
-        Sort.Direction.ASCENDING -> compareBy(comparator, selector)
-        Sort.Direction.DESCENDING -> compareByDescending(comparator, selector)
-    }
-
-/**
- * Utility function to create a [Comparator] that sorts in ascending order based on the given
- * [Comparator], with a selector based on the item itself.
- *
- * @param comparator The [Comparator] to wrap.
- * @return A new [Comparator] with the specified configuration.
- * @see compareBy
- */
-private fun <T : Music> compareBy(comparator: Comparator<T>): Comparator<T> =
-    compareBy(comparator) { it }
-
-/**
- * A [Comparator] that chains several other [Comparator]s together to form one comparison.
- *
- * @param comparators The [Comparator]s to chain. These will be iterated through in order during a
- *   comparison, with the first non-equal result becoming the result.
- */
-private class MultiComparator<T>(vararg comparators: Comparator<T>) : Comparator<T> {
-    private val _comparators = comparators
-
-    override fun compare(a: T?, b: T?): Int {
-        for (comparator in _comparators) {
-            val result = comparator.compare(a, b)
-            if (result != 0) {
-                return result
-            }
-        }
-
-        return 0
-    }
-}
-
-/**
- * Wraps a [Comparator], extending it to compare two lists.
- *
- * @param inner The [Comparator] to use.
- */
-private class ListComparator<T>(private val inner: Comparator<T>) : Comparator<List<T>> {
-    override fun compare(a: List<T>, b: List<T>): Int {
-        for (i in 0 until max(a.size, b.size)) {
-            val ai = a.getOrNull(i)
-            val bi = b.getOrNull(i)
-            when {
-                ai != null && bi != null -> {
-                    val result = inner.compare(ai, bi)
-                    if (result != 0) {
-                        return result
-                    }
-                }
-                ai == null && bi != null -> return -1 // a < b
-                ai == null && bi == null -> return 0 // a = b
-                else -> return 1 // a < b
-            }
-        }
-
-        return 0
-    }
-
-    companion object {
-        /** A re-usable configured for [Artist]s.. */
-        val ARTISTS: Comparator<List<Artist>> = ListComparator(BasicComparator.ARTIST)
-    }
-}
-
-/**
- * A [Comparator] that compares abstract [Music] values. Internally, this is similar to
- * [NullableComparator], however comparing [Music.name] instead of [Comparable].
- *
- * @see NullableComparator
- * @see Music.name
- */
-private class BasicComparator<T : Music> private constructor() : Comparator<T> {
-    override fun compare(a: T, b: T) = a.name.compareTo(b.name)
-
-    companion object {
-        /** A re-usable instance configured for [Song]s. */
-        val SONG: Comparator<Song> = BasicComparator()
-        /** A re-usable instance configured for [Album]s. */
-        val ALBUM: Comparator<Album> = BasicComparator()
-        /** A re-usable instance configured for [Artist]s. */
-        val ARTIST: Comparator<Artist> = BasicComparator()
-        /** A re-usable instance configured for [Genre]s. */
-        val GENRE: Comparator<Genre> = BasicComparator()
-        /** A re-usable instance configured for [Playlist]s. */
-        val PLAYLIST: Comparator<Playlist> = BasicComparator()
-    }
-}
-
-/**
- * A [Comparator] that compares two possibly null values. Values will be considered lesser if they
- * are null, and greater if they are non-null.
- */
-private class NullableComparator<T : Comparable<T>> private constructor() : Comparator<T?> {
-    override fun compare(a: T?, b: T?) =
-        when {
-            a != null && b != null -> a.compareTo(b)
-            a == null && b != null -> -1 // a < b
-            a == null && b == null -> 0 // a = b
-            else -> 1 // a < b
-        }
-
-    companion object {
-        /** A re-usable instance configured for [Int]s. */
-        val INT = NullableComparator<Int>()
-        /** A re-usable instance configured for [Long]s. */
-        val LONG = NullableComparator<Long>()
-        /** A re-usable instance configured for [Disc]s */
-        val DISC = NullableComparator<Disc>()
-        /** A re-usable instance configured for [Date.Range]s. */
-        val DATE_RANGE = NullableComparator<Date.Range>()
-
-        /** A re-usable instance configured for [Date]s. */
-        val DATE = NullableComparator<Date>()
-    }
-=======
->>>>>>> 6e07b3fc
 }