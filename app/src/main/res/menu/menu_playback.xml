--- conflicted
+++ resolved
@@ -15,13 +15,11 @@
         android:title="@string/lbl_go_album"
         app:showAsAction="never" />
     <item
-<<<<<<< HEAD
         android:id="@+id/action_share"
         android:title="@string/lbl_share" />
-=======
+    <item
         android:id="@+id/action_playlist_add"
         android:title="@string/lbl_playlist_add" />
->>>>>>> b7647965
     <item
         android:id="@+id/action_song_detail"
         android:title="@string/lbl_song_detail"
