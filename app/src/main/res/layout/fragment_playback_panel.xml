--- conflicted
+++ resolved
@@ -16,7 +16,6 @@
         app:title="@string/lbl_playback"
         tools:subtitle="@string/lbl_all_songs" />
 
-<<<<<<< HEAD
     <org.oxycblt.auxio.playback.ui.SwipeCoverView
         android:id="@+id/playback_cover"
         style="@style/Widget.Auxio.Image.Full"
@@ -24,12 +23,6 @@
         android:layout_marginTop="@dimen/spacing_medium"
         app:enablePlaybackIndicator="false"
         app:enableSelectionBadge="false"
-=======
-    <androidx.viewpager2.widget.ViewPager2
-        android:id="@+id/playback_cover_pager"
-        android:layout_width="0dp"
-        android:layout_height="0dp"
->>>>>>> cd42c773
         app:layout_constraintBottom_toTopOf="@+id/playback_seek_bar"
         app:layout_constraintEnd_toEndOf="parent"
         app:layout_constraintStart_toStartOf="parent"
